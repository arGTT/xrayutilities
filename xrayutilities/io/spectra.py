--- conflicted
+++ resolved
@@ -34,15 +34,8 @@
     import matplotlib
 except ImportError:
     if config.VERBOSITY >= config.INFO_ALL:
-<<<<<<< HEAD
-        print("XU.io.spectra: warning; spectra class hdf5 import "
-              "functionality not available")
-
-from .. import config
-=======
         print("XU.io.spectra: warning; spectra class plotting "
               "functionality not available")
->>>>>>> a17f473a
 
 re_wspaces = re.compile(r"\s+")
 re_colname = re.compile(r"^Col")
