# This file is part of xrayutilities.
#
# xrayutilities is free software; you can redistribute it and/or modify
# it under the terms of the GNU General Public License as published by
# the Free Software Foundation; either version 2 of the License, or
# (at your option) any later version.
#
# This program is distributed in the hope that it will be useful,
# but WITHOUT ANY WARRANTY; without even the implied warranty of
# MERCHANTABILITY or FITNESS FOR A PARTICULAR PURPOSE.  See the
# GNU General Public License for more details.
#
# You should have received a copy of the GNU General Public License
# along with this program; if not, see <http://www.gnu.org/licenses/>.
#
# Copyright (C) 2014 Dominik Kriegner <dominik.kriegner@gmail.com>

import xrayutilities as xu
import numpy
import unittest


class TestQConversion(unittest.TestCase):

    def setUp(self):
        self.mat = xu.materials.Si
<<<<<<< HEAD
        self.hxrd = xu.HXRD(self.mat.Q(1,1,0),self.mat.Q(0,0,1))
        self.nch = (9,13)
        self.ncch1 = 4
        self.ncch2 = 6
        self.hxrd.Ang2Q.init_area('z+','x+',self.ncch1,self.ncch2,self.nch[0],self.nch[1],1.0,50e-6,50e-6)
        self.hklsym = (0,0,4)
        self.hklasym = (2,2,4)
=======
        self.hxrd = xu.HXRD(self.mat.Q(1, 1, 0), self.mat.Q(0, 0, 1))
        self.nch = (9, 13)
        self.hxrd.Ang2Q.init_area('z+', 'x+', 4, 6, self.nch[0], self.nch[1],
                                  1.0, 50e-6, 50e-6)
        self.hklsym = (0, 0, 4)
        self.hklasym = (2, 2, 4)
>>>>>>> bfe9c886

    def test_qconversion_area(self):
        ang = self.hxrd.Q2Ang(self.mat.Q(self.hklsym))
        qout = self.hxrd.Ang2HKL(ang[0], ang[3], mat=self.mat, dettype='area')
        self.assertEqual(qout[0].shape, self.nch)
        for i in range(3):
            q = qout[i]
            self.assertAlmostEqual(numpy.average(q), self.hklsym[i], places=6)

    def test_qconversion_area_asym(self):
        ang = self.hxrd.Q2Ang(self.mat.Q(self.hklasym))
        qout = self.hxrd.Ang2HKL(ang[0], ang[3], mat=self.mat, dettype='area')
        self.assertEqual(qout[0].shape, self.nch)
        for i in range(3):
            q = qout[i]
            self.assertAlmostEqual(numpy.average(q), self.hklasym[i], places=6)

    def test_qconversion_area_energy(self):
        ang1 = self.hxrd.Q2Ang(self.mat.Q(self.hklsym))
        ang2 = self.hxrd.Q2Ang(self.mat.Q(self.hklsym)/2.)
        qout = self.hxrd.Ang2HKL((ang1[0],ang2[0]),(ang1[3],ang2[3]),en=(self.hxrd.energy,2*self.hxrd.energy),mat=self.mat,dettype='area')
        for i in range(3):
            q = qout[i]
            self.assertAlmostEqual(q[0,self.ncch1,self.ncch2], self.hklsym[i], places=10)
            self.assertAlmostEqual(q[1,self.ncch1,self.ncch2], self.hklsym[i], places=10)

if __name__ == '__main__':
    unittest.main()<|MERGE_RESOLUTION|>--- conflicted
+++ resolved
@@ -24,22 +24,14 @@
 
     def setUp(self):
         self.mat = xu.materials.Si
-<<<<<<< HEAD
-        self.hxrd = xu.HXRD(self.mat.Q(1,1,0),self.mat.Q(0,0,1))
-        self.nch = (9,13)
+        self.hxrd = xu.HXRD(self.mat.Q(1, 1, 0), self.mat.Q(0, 0, 1))
+        self.nch = (9, 13)
         self.ncch1 = 4
         self.ncch2 = 6
-        self.hxrd.Ang2Q.init_area('z+','x+',self.ncch1,self.ncch2,self.nch[0],self.nch[1],1.0,50e-6,50e-6)
-        self.hklsym = (0,0,4)
-        self.hklasym = (2,2,4)
-=======
-        self.hxrd = xu.HXRD(self.mat.Q(1, 1, 0), self.mat.Q(0, 0, 1))
-        self.nch = (9, 13)
-        self.hxrd.Ang2Q.init_area('z+', 'x+', 4, 6, self.nch[0], self.nch[1],
-                                  1.0, 50e-6, 50e-6)
+        self.hxrd.Ang2Q.init_area('z+', 'x+', self.ncch1, self.ncch2,
+                                  self.nch[0], self.nch[1], 1.0, 50e-6, 50e-6)
         self.hklsym = (0, 0, 4)
         self.hklasym = (2, 2, 4)
->>>>>>> bfe9c886
 
     def test_qconversion_area(self):
         ang = self.hxrd.Q2Ang(self.mat.Q(self.hklsym))
@@ -59,12 +51,16 @@
 
     def test_qconversion_area_energy(self):
         ang1 = self.hxrd.Q2Ang(self.mat.Q(self.hklsym))
-        ang2 = self.hxrd.Q2Ang(self.mat.Q(self.hklsym)/2.)
-        qout = self.hxrd.Ang2HKL((ang1[0],ang2[0]),(ang1[3],ang2[3]),en=(self.hxrd.energy,2*self.hxrd.energy),mat=self.mat,dettype='area')
+        ang2 = self.hxrd.Q2Ang(self.mat.Q(self.hklsym) / 2.)
+        qout = self.hxrd.Ang2HKL((ang1[0], ang2[0]), (ang1[3],ang2[3]),
+                                 en=(self.hxrd.energy, 2 * self.hxrd.energy),
+                                 mat=self.mat, dettype='area')
         for i in range(3):
             q = qout[i]
-            self.assertAlmostEqual(q[0,self.ncch1,self.ncch2], self.hklsym[i], places=10)
-            self.assertAlmostEqual(q[1,self.ncch1,self.ncch2], self.hklsym[i], places=10)
+            self.assertAlmostEqual(q[0, self.ncch1, self.ncch2],
+                                   self.hklsym[i], places=10)
+            self.assertAlmostEqual(q[1, self.ncch1, self.ncch2],
+                                   self.hklsym[i], places=10)
 
 if __name__ == '__main__':
     unittest.main()