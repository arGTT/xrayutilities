--- conflicted
+++ resolved
@@ -176,15 +176,10 @@
         print("XU.Q2AngFit: q-error=%.4g with error-code %d (%s)"
               % (qerror, errcode, scipy.optimize.tnc.RCSTRINGS[errcode]))
 
-<<<<<<< HEAD
-    if errcode >= 3 and config.VERBOSITY >= config.INFO_LOW:
-        print("xu.Q2AngFit: qerror=%.4g with error-code %d (%s)"
-              % (qerror, errcode, scipy.optimize.tnc.RCSTRINGS[errcode]))
-=======
     if (errcode>=3 and
             qerror > config.EPSILON and
             config.VERBOSITY>=config.INFO_LOW):
-        print("xu.Q2AngFit: qerror=%.4g with error-code %d (%s)"%(qerror,errcode,scipy.optimize.tnc.RCSTRINGS[errcode]))
->>>>>>> a17f473a
+        print("xu.Q2AngFit: qerror=%.4g with error-code %d (%s)"
+              % (qerror, errcode, scipy.optimize.tnc.RCSTRINGS[errcode]))
 
     return x, qerror, errcode