--- conflicted
+++ resolved
@@ -22,7 +22,7 @@
 import numpy
 
 # check existence of libraries for extension module
-cflags = []
+cflags = ['-std=c99']
 user_macros = []
 libraries = []
 compiler=ccompiler.new_compiler()
@@ -37,19 +37,13 @@
 
 
 extmodul = Extension('cxrayutilities',
-<<<<<<< HEAD
-                     extra_compile_args=['-std=c99'],
                      sources = [os.path.join('src','cxrayutilities.c'),
                                 os.path.join('src','gridder_utils.c'),
-                                os.path.join('src','gridder2d.c')])
-=======
-                     sources = [os.path.join('src','cxrayutilities.c'),
+                                os.path.join('src','gridder2d.c'),
                                 os.path.join('src','block_average.c')],
                      define_macros = user_macros,
                      libraries = libraries,
                      extra_compile_args=cflags)
-
->>>>>>> a1f22169
 
 setup(name="xrayutilities",
       version="0.99",
